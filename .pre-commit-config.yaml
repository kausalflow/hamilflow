--- conflicted
+++ resolved
@@ -9,14 +9,6 @@
       - id: end-of-file-fixer
       - id: requirements-txt-fixer
       - id: trailing-whitespace
-<<<<<<< HEAD
-  - repo: https://github.com/pre-commit/mirrors-mypy
-    rev: v1.8.0
-    hooks:
-      - id: mypy
-        files: ^(hamilflow/|tests/)
-=======
->>>>>>> 788758b0
   - repo: https://github.com/ambv/black
     rev: 24.4.2
     hooks:
