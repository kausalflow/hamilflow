--- conflicted
+++ resolved
@@ -159,13 +159,8 @@
 
     @property
     def dim(self) -> int:
-<<<<<<< HEAD
-        """Dimension of the Brownian motion"""
+        """Dimension of the Brownian motion."""
         return np.asarray(self.initial_condition.x0).size
-=======
-        """Dimension of the Brownian motion."""
-        return np.array(self.initial_condition.x0, copy=False).size
->>>>>>> 1947407d
 
     @property
     def _axis_names(self) -> list[str]:
