import math
from abc import ABC, abstractmethod
from functools import cached_property
from typing import Literal, Mapping, Sequence

import numpy as np
import pandas as pd
from numpy.typing import ArrayLike
from pydantic import BaseModel, Field, computed_field, field_validator


class HarmonicOscillatorSystem(BaseModel):
    """The params for the harmonic oscillator

    :cvar omega: angular frequency of the harmonic oscillator
    :cvar zeta: damping ratio
    """

    omega: float = Field()
    zeta: float = Field(default=0.0)

    @computed_field  # type: ignore[misc]
    @cached_property
    def period(self) -> float:
        """period of the oscillator"""
<<<<<<< HEAD
        try:
            return 2 * np.pi / self.omega
        except ZeroDivisionError:
            return np.inf
=======
        return 2 * math.pi / self.omega
>>>>>>> 50426613

    @computed_field  # type: ignore[misc]
    @cached_property
    def frequency(self) -> float:
        """frequency of the oscillator"""
        return 1 / self.period

    @computed_field  # type: ignore[misc]
    @cached_property
    def type(
        self,
    ) -> Literal["simple", "under_damped", "critical_damped", "over_damped"]:
        """which type of harmonic oscillators"""
        if self.zeta == 0:
            return "simple"
        elif self.zeta < 1:
            return "under_damped"
        elif self.zeta == 1:
            return "critical_damped"
        else:
            return "over_damped"

    @field_validator("zeta")
    @classmethod
    def check_zeta_non_negative(cls, v: float) -> float:
        if v < 0:
            raise ValueError(f"Value of zeta should be positive: {v=}")

        return v


class HarmonicOscillatorIC(BaseModel):
    """The initial condition for a harmonic oscillator

    :cvar x0: the initial displacement
    :cvar v0: the initial velocity
    :cvar phi: initial phase
    """

    x0: float = Field(default=1.0)
    v0: float = Field(default=0.0)
    phi: float = Field(default=0.0)


class HarmonicOscillatorBase(ABC):
    r"""Base class to generate time series data
    for a [harmonic oscillator](https://en.wikipedia.org/wiki/Harmonic_oscillator).

    :param system: all the params that defines the harmonic oscillator.
    :param initial_condition: the initial condition of the harmonic oscillator.
    """

    def __init__(
        self,
        system: Mapping[str, float | int],
        initial_condition: Mapping[str, float | int] | None = None,
    ) -> None:
        initial_condition = initial_condition or {}
        self.system = HarmonicOscillatorSystem.model_validate(system)
        self.initial_condition = HarmonicOscillatorIC.model_validate(initial_condition)

    @cached_property
    def definition(self) -> dict[str, dict[str, float | int]]:
        """model params and initial conditions defined as a dictionary."""
        return {
            "system": self.system.model_dump(),
            "initial_condition": self.initial_condition.model_dump(),
        }

    @abstractmethod
    def _x(self, t: float | int | Sequence[float | int]) -> ArrayLike:
        r"""Solution to simple harmonic oscillators."""
        ...

    def __call__(self, n_periods: int, n_samples_per_period: int) -> pd.DataFrame:
        """Generate time series data for the harmonic oscillator.

        Returns a list of floats representing the displacement at each time step.

        :param n_periods: Number of periods to generate.
        :param n_samples_per_period: Number of samples per period.
        """
        time_delta = self.system.period / n_samples_per_period
        time_steps = np.arange(0, n_periods * n_samples_per_period) * time_delta

        data = self._x(time_steps)

        return pd.DataFrame({"t": time_steps, "x": data})


class SimpleHarmonicOscillator(HarmonicOscillatorBase):
    r"""Generate time series data for a
    [simple harmonic oscillator](https://en.wikipedia.org/wiki/Harmonic_oscillator).


    In a one dimensional world, a mass $m$, driven by a force $F=-kx$, is described as

    $$
    \begin{align}
    F &= - k x \\
    F &= m a
    \end{align}
    $$

    The mass behaves like a simple harmonic oscillator.

    In general, the solution to a simple harmonic oscillator is

    $$
    x(t) = A \cos(\omega t + \phi),
    $$

    where $\omega$ is the angular frequency, $\phi$ is the initial phase, and $A$ is the amplitude.


    To use this generator,

    ```python
    params = {"omega": omega}

    ho = SimpleHarmonicOscillator(params=params)

    df = ho(n_periods=1, n_samples_per_period=10)
    ```

    `df` will be a pandas dataframe with two columns: `t` and `x`.
    """

    def __init__(
        self,
        system: Mapping[str, float | int],
        initial_condition: Mapping[str, float | int] | None = None,
    ) -> None:
        super().__init__(system, initial_condition)
        if self.system.type != "simple":
            raise ValueError(
                f"System is not a Simple Harmonic Oscillator: {self.system}"
            )

    def _x(self, t: float | int | Sequence[float | int]) -> np.ndarray:
        r"""Solution to simple harmonic oscillators:

        $$
        x(t) = x_0 \cos(\omega t + \phi).
        $$
        """
        return self.initial_condition.x0 * np.cos(
            self.system.omega * t + self.initial_condition.phi
        )


class DampedHarmonicOscillator(HarmonicOscillatorBase):
    r"""Generate time series data for a [damped harmonic oscillator](https://en.wikipedia.org/wiki/Harmonic_oscillator).

    The equation for a general un-driven harmonic oscillator is[^wiki_ho][^libretext_ho]

    $$
    \frac{\mathrm d x^2}{\mathrm d t^2} + 2\zeta \omega \frac{\mathrm d x}{\mathrm dt} + \omega^2 x = 0,
    $$

    where $x$ is the displacement, $\omega$ is the angular frequency of an undamped oscillator ($\zeta=0$),
    and $\zeta$ is the damping ratio.

    [^wiki_ho]: Contributors to Wikimedia projects. Harmonic oscillator.
                In: Wikipedia [Internet]. 18 Feb 2024 [cited 20 Feb 2024].
                Available: https://en.wikipedia.org/wiki/Harmonic_oscillator#Damped_harmonic_oscillator

    [^libretext_ho]: Libretexts. 5.3: General Solution for the Damped Harmonic Oscillator. Libretexts. 13 Apr 2021.
                    Available: https://t.ly/cWTIo. Accessed 20 Feb 2024.


    The solution to the above harmonic oscillator is

    $$
    x(t) = \left( x_0 \cos(\Omega t) + \frac{\zeta \omega x_0 + v_0}{\Omega} \sin(\Omega t) \right)
        e^{-\zeta \omega t},
    $$

    where

    $$
    \Omega = \omega\sqrt{ 1 - \zeta^2}.
    $$

    To use this generator,

    ```python
    params = {"omega": omega, "zeta"=0.2}

    ho = DampedHarmonicOscillator(params=params)

    df = ho(n_periods=1, n_samples_per_period=10)
    ```

    `df` will be a pandas dataframe with two columns: `t` and `x`.

    :param system: all the params that defines the harmonic oscillator.
    :param initial_condition: the initial condition of the harmonic oscillator.
    """

    def __init__(
        self,
        system: Mapping[str, float | int],
        initial_condition: Mapping[str, float | int] | None = None,
    ) -> None:
        super().__init__(system, initial_condition)
        if self.system.type == "simple":
            raise ValueError(
                f"System is not a Damped Harmonic Oscillator: {self.system}\n"
                f"This is a simple harmonic oscillator, use `SimpleHarmonicOscillator`."
            )

    def _x_under_damped(self, t: float | int | Sequence[float | int]) -> ArrayLike:
        r"""Solution to under damped harmonic oscillators:

        $$
        x(t) = \left( x_0 \cos(\Omega t) + \frac{\zeta \omega x_0 + v_0}{\Omega} \sin(\Omega t) \right)
        e^{-\zeta \omega t},
        $$

        where

        $$
        \Omega = \omega\sqrt{ 1 - \zeta^2}.
        $$
        """
        omega_damp = self.system.omega * np.sqrt(1 - self.system.zeta)
        return (
            self.initial_condition.x0 * np.cos(omega_damp * t)
            + (
                self.system.zeta * self.system.omega * self.initial_condition.x0
                + self.initial_condition.v0
            )
            / omega_damp
            * np.sin(omega_damp * t)
        ) * np.exp(-self.system.zeta * self.system.omega * t)

    def _x_critical_damped(self, t: float | int | Sequence[float | int]) -> ArrayLike:
        r"""Solution to critical damped harmonic oscillators:

        $$
        x(t) = \left( x_0 \cos(\Omega t) + \frac{\zeta \omega x_0 + v_0}{\Omega} \sin(\Omega t) \right)
        e^{-\zeta \omega t},
        $$

        where

        $$
        \Omega = \omega\sqrt{ 1 - \zeta^2}.
        $$
        """
        return self.initial_condition.x0 * np.exp(
            -self.system.zeta * self.system.omega * t
        )

    def _x_over_damped(self, t: float | int | Sequence[float | int]) -> ArrayLike:
        r"""Solution to over harmonic oscillators:

        $$
        x(t) = \left( x_0 \cosh(\Gamma t) + \frac{\zeta \omega x_0 + v_0}{\Gamma} \sinh(\Gamma t) \right)
        e^{-\zeta \omega t},
        $$

        where

        $$
        \Gamma = \omega\sqrt{ \zeta^2 - 1 }.
        $$
        """
        gamma_damp = self.system.omega * np.sqrt(self.system.zeta - 1)

        return (
            self.initial_condition.x0 * np.cosh(gamma_damp * t)
            + (
                self.system.zeta * self.system.omega * self.initial_condition.x0
                + self.initial_condition.v0
            )
            / gamma_damp
            * np.sinh(gamma_damp * t)
        ) * np.exp(-self.system.zeta * self.system.omega * t)

    def _x(self, t: float | int | Sequence[float | int]) -> ArrayLike:
        r"""Solution to damped harmonic oscillators."""
        if self.system.type == "under_damped":
            x = self._x_under_damped(t)
        elif self.system.type == "over_damped":
            x = self._x_over_damped(t)
        elif self.system.type == "critical_damped":
            x = self._x_critical_damped(t)
        else:
            raise ValueError(
                "System type is not damped harmonic oscillator: {self.system.type}"
            )

        return x


class ComplexSimpleHarmonicOscillatorIC(BaseModel):
    """The initial condition for a complex harmonic oscillator

    :cvar x0: the initial displacements
    :cvar phi: initial phases
    """

    x0: tuple[float | int, float | int] = Field()
    phi: tuple[float | int, float | int] = Field(default=(0, 0))


class ComplexSimpleHarmonicOscillator:
    r"""Generate time series data for a complex simple harmonic oscillator.

    :param system: all the params that defines the complex harmonic oscillator.
    :param initial_condition: the initial condition of the complex harmonic oscillator.
    """

    def __init__(
        self,
        system: Mapping[str, float | int],
        initial_condition: Mapping[str, tuple[float | int, float | int]],
    ) -> None:
        self.system = HarmonicOscillatorSystem.model_validate(system)
        self.initial_condition = ComplexSimpleHarmonicOscillatorIC.model_validate(
            initial_condition
        )
        if self.system.type != "simple":
            raise ValueError(
                f"System is not a Simple Harmonic Oscillator: {self.system}"
            )

    @cached_property
    def definition(
        self,
    ) -> dict[str, dict[str, float | int | tuple[float | int, float | int]]]:
        """model params and initial conditions defined as a dictionary."""

        return dict(
            system=self.system.model_dump(),
            initial_condition=self.initial_condition.model_dump(),
        )

    def _z(self, t: float | int | Sequence[float | int]) -> ArrayLike:
        r"""Solution to complex simple harmonic oscillators:

        $$
        x(t) = x_+ \exp(-\mathbb{i} (\omega t + \phi_+)) + x_- \exp(+\mathbb{i} (\omega t + \phi_-)).
        $$
        """
        omega = self.system.omega
        x0, phi = self.initial_condition.x0, self.initial_condition.phi
        phases = -omega * t - phi[0], omega * t + phi[1]
        return x0[0] * np.exp(1j * phases[0]) + x0[1] * np.exp(1j * phases[1])

    def __call__(self, t: float | int | Sequence[float | int]) -> pd.DataFrame:
        """Generate time series data for the harmonic oscillator.

        Returns a list of floats representing the displacement at each time.

        :param t: time(s).
        """
        if not isinstance(t, Sequence):
            t = np.array([t], copy=False)
        data = self._z(t)

        return pd.DataFrame({"t": t, "z": data})<|MERGE_RESOLUTION|>--- conflicted
+++ resolved
@@ -23,14 +23,7 @@
     @cached_property
     def period(self) -> float:
         """period of the oscillator"""
-<<<<<<< HEAD
-        try:
-            return 2 * np.pi / self.omega
-        except ZeroDivisionError:
-            return np.inf
-=======
         return 2 * math.pi / self.omega
->>>>>>> 50426613
 
     @computed_field  # type: ignore[misc]
     @cached_property
