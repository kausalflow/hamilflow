--- conflicted
+++ resolved
@@ -55,17 +55,13 @@
 
 
 def tau_of_u_parabolic(ecc: float, u: "npt.ArrayLike") -> "npt.NDArray[np.float64]":
-<<<<<<< HEAD
-    u = np.asarray(u)
-=======
     """Calculate the scaled time tau from u in the parabolic case.
 
     :param ecc: eccentricity, ecc == 1 (unchecked, unused)
     :param u: convenient radial inverse
     :return: scaled time tau
     """
-    u = np.array(u, copy=False)
->>>>>>> 1947407d
+    u = np.asarray(u)
     return np.sqrt(1 - u) * (2 + u) / 3 / (1 + u) ** 1.5
 
 
@@ -115,32 +111,24 @@
 
 
 def tau_of_u_prime(ecc: float, u: "npt.ArrayLike") -> "npt.NDArray[np.float64]":
-<<<<<<< HEAD
-    u = np.asarray(u)
-=======
     """Calculate the first derivative of scaled time tau with respect to u.
 
     :param ecc: eccentricity, ecc >= 0 (unchecked)
     :param u: convenient radial inverse
     :return: the first derivative scaled time tau with respect to u
     """
-    u = np.array(u, copy=False)
->>>>>>> 1947407d
+    u = np.asarray(u)
     return -1 / (1 + u) ** 2 / np.sqrt(ecc**2 - u**2)
 
 
 def tau_of_u_prime2(ecc: float, u: "npt.ArrayLike") -> "npt.NDArray[np.float64]":
-<<<<<<< HEAD
-    u = np.asarray(u)
-=======
     """Calculate the second derivative of scaled time tau with respect to u.
 
     :param ecc: eccentricity, ecc >= 0 (unchecked)
     :param u: convenient radial inverse
     :return: the second derivative scaled time tau with respect to u
     """
-    u = np.array(u, copy=False)
->>>>>>> 1947407d
+    u = np.asarray(u)
     u2 = u**2
     return (2 * ecc**2 - u - 3 * u2) / (1 + u) ** 3 / (ecc**2 - u2) ** 1.5
 
@@ -149,17 +137,13 @@
     ecc: float,
     tau: "npt.ArrayLike",
 ) -> "npt.NDArray[np.float64]":
-<<<<<<< HEAD
-    tau = np.asarray(tau)
-=======
     """Calculate the convenient radial inverse u from tau in the parabolic case, using the exact solution.
 
     :param ecc: eccentricity, ecc = 0 (unchecked, unused)
     :param tau: scaled time
     :return: convenient radial inverse u
     """
-    tau = np.array(tau, copy=False)
->>>>>>> 1947407d
+    tau = np.asarray(tau)
     tau_3 = 3 * tau
     term = 1 + tau_3**2  # 1 + 9 * tau**2
     term1_5 = term**1.5  # (1 + 9 * tau**2)**1.5
