"""Main module for Kepler problem."""

import math
from functools import cached_property, partial
from typing import TYPE_CHECKING, Any

import numpy as np
import pandas as pd
from pydantic import BaseModel, Field, field_validator

from ...maths.trigonometrics import acos_with_shift
from .dynamics import tau_of_u_elliptic, tau_of_u_hyperbolic, tau_of_u_parabolic
from .numerics import u_of_tau

if TYPE_CHECKING:
    from typing import Collection, Mapping

    from numpy import typing as npt
    from typing_extensions import Self


class Kepler2DSystem(BaseModel):
    r"""Definition of the Kepler problem.

    Potential:

    $$
    V(r) = - \frac{\alpha}{r}.
    $$

    For reference, if an object is orbiting our Sun, the constant
    $\alpha = G M_{\odot} ~ 1.327×10^{20} \mathrm{m}^3/\mathrm{s}^2$ in SI,
    which is also called 1 TCB, or 1 solar mass parameter. For computational stability, we recommend using
    TCB as the unit instead of the large SI values.

    !!! note "Units"

        When specifying the parameters of the system, be ware of the consistency of the units.

    :cvar alpha: the proportional constant of the potential energy.
    :cvar mass: the mass of the orbiting object
    """

    # TODO add repulsive alpha < 0
    alpha: float = Field(gt=0, default=1.0)
    mass: float = Field(gt=0, default=1.0)


class Kepler2DFI(BaseModel):
    r"""The first integrals for a Kepler problem.

    :cvar ene: the energy $E$
    :cvar angular_mom: the angular momentum $l$
    :cvar t0: the time $t_0$ at which the radial position is closest to 0, defaults to 0
    :cvar phi0: the angle $\phi_0$ at which the radial position is closest to 0, defaults to 0
    """

    ene: float = Field()
    angular_mom: float = Field()
    t0: float = Field(default=0)
    phi0: float = Field(ge=0, lt=2 * math.pi, default=0)

    # TODO process angular momentum = 0
    @field_validator("angular_mom")
    @classmethod
    def _angular_mom_non_zero(cls, v: Any) -> float:
        if v == 0:
            raise NotImplementedError("Only non-zero angular momenta are supported")
        return v


class Kepler2D:
    """Kepler problem in two dimensional space.

    :param system: the Kepler problem system specification
    :param first_integrals: the first integrals for the system.
    """

    def __init__(
        self,
        system: "Mapping[str, float]",
        first_integrals: "Mapping[str, float]",
    ) -> None:
        self.system = Kepler2DSystem.model_validate(system)

        first_integrals = dict(first_integrals)
        ene = first_integrals["ene"]
        minimal_ene = Kepler2D.minimal_ene(first_integrals["angular_mom"], system)
        if ene < minimal_ene:
            msg = f"Energy {ene} less than minimally allowed {minimal_ene}"
            raise ValueError(msg)

        self.first_integrals = Kepler2DFI.model_validate(first_integrals)

        if 0 <= self.ecc < 1:
            self.tau_of_u = partial(tau_of_u_elliptic, self.ecc)
        elif self.ecc == 1:
            self.tau_of_u = partial(tau_of_u_parabolic, self.ecc)
        elif self.ecc > 1:
            self.tau_of_u = partial(tau_of_u_hyperbolic, self.ecc)
        else:
            raise RuntimeError

    @classmethod
    def from_geometry(
        cls,
        system: "Mapping[str, float]",
        geometries: "Mapping[str, bool | float]",
    ) -> "Self":
        r"""Alternative initialiser from system and geometry specifications.

        Given the eccentricity $e$ and the conic section parameter $p$,
        $$l = \pm \sqrt{mp}\,,\quad E = (e^2-1) \left|E_\text{min}\right|\,.$$

        :param system: the Kepler problem system specification
        :param geometries: geometric specifications
            `positive_angular_mom`: whether the angular momentum is positive
            `ecc`: eccentricity of the conic section
            `parameter`: parameter of the conic section
        """
        mass, alpha = system["mass"], system["alpha"]
        positive_angular_mom = bool(geometries["positive_angular_mom"])
        ecc, parameter = (float(geometries[k]) for k in ["ecc", "parameter"])
        abs_angular_mom = math.sqrt(mass * parameter * alpha)
        # abs_minimal_ene = alpha / 2 / parameter: numerically unstable
        abs_minimal_ene = abs(cls.minimal_ene(abs_angular_mom, system))
        ene = (ecc**2 - 1) * abs_minimal_ene
<<<<<<< HEAD
        fi = dict(
            ene=ene,
            angular_mom=abs_angular_mom if positive_angular_mom else -abs_angular_mom,
        )
        return cls(system, fi)
=======
        iom = {
            "ene": ene,
            "angular_mom": (
                abs_angular_mom if positive_angular_mom else -abs_angular_mom
            ),
        }
        return cls(system, iom)
>>>>>>> e97350c8

    @staticmethod
    def minimal_ene(
        angular_mom: float,
        system: "Mapping[str, float]",
    ) -> float:
        r"""Minimal possible energy from the system specification and an angular momentum.

        $$ E_\text{min} = -\frac{m\alpha^2}{2l^2}\,. $$

        :param angular_mom: angular momentum
        :param system: system specification
        :return: minimal possible energy
        """
        mass, alpha = system["mass"], system["alpha"]
        return -mass * alpha**2 / (2 * angular_mom**2)

    @property
    def mass(self) -> float:
        """Mass $m$ from the system specification."""
        return self.system.mass

    @property
    def alpha(self) -> float:
        r"""Alpha $\alpha$ from the system specification."""
        return self.system.alpha

    @property
    def ene(self) -> float:
        """Energy $E$ of the Kepler problem."""
        return self.first_integrals.ene

    @property
    def angular_mom(self) -> float:
        """Angular momentum $l$ of the Kepler problem."""
        return self.first_integrals.angular_mom

    @property
    def t0(self) -> float:
        r"""t0 $t_0$ of the Kepler problem."""
        return self.first_integrals.t0

    @property
    def phi0(self) -> float:
        r"""phi0 $\phi_0$ of the Kepler problem."""
        return self.first_integrals.phi0

    @cached_property
    def period(self) -> float:
        r"""Period $T$ of the Kepler problem.

        For $E < 0$,
        $$ T = \pi \alpha \sqrt{-\frac{m}{2E^3}}\,. $$
        """
        if self.ene >= 0:
            msg = f"Only systems with energy < 0 have a period, got {self.ene}"
            raise TypeError(msg)
        return math.pi * self.alpha * math.sqrt(-self.mass / 2 / self.ene**3)

    # FIXME is it called parameter in English?
    @cached_property
    def parameter(self) -> float:
        r"""Conic section parameter of the Kepler problem.

        $$ p = \frac{l^2}{\alpha m}\,. $$
        """
        return self.angular_mom**2 / self.mass / self.alpha

    @cached_property
    def ecc(self) -> float:
        r"""Conic section eccentricity of the Kepler problem.

        $$ e = \sqrt{1 + \frac{2El}{\alpha^2 m}}\,. $$
        """
        return math.sqrt(
            1 + 2 * self.ene * self.angular_mom**2 / self.mass / self.alpha**2,
        )

    @cached_property
    def period_in_tau(self) -> float:
        r"""Period in the scaled time tau.

        $$ T_\tau = \frac{2\pi}{(1-e^2)^\frac{3}{2}}\,. $$
        """
        if self.ecc >= 1:
            raise TypeError(
                f"Only systems with 0 <= eccentricity < 1 have a period, got {self.ecc}",
            )
        return 2 * math.pi / (1 - self.ecc**2) ** 1.5

    @property
    def t_to_tau_factor(self) -> float:
        r"""Scale factor from t to tau.

        $$ \tau = \frac{\alpha^2 m}{|l|^3} (t-t_0)\,. $$
        """
        return abs(self.mass * self.alpha**2 / self.angular_mom**3)

    def tau(self, t: "Collection[float] | npt.ArrayLike") -> "npt.ArrayLike":
        r"""Give the scaled time tau from t.

        $$ \tau = \frac{\alpha^2 m}{|l|^3} (t-t_0)\,. $$
        """
        return (np.asarray(t) - self.t0) * self.t_to_tau_factor

    def u_of_tau(self, tau: "Collection[float] | npt.ArrayLike") -> "npt.ArrayLike":
        """Give the convenient radial inverse u from tau."""
        tau = np.asarray(tau)
        if self.ecc == 0:
            return np.zeros(tau.shape)
        else:
            if self.ecc < 1:
                p = self.period_in_tau
                r = tau % p
                tau = np.where(r <= p / 2, r, p - r)
            else:
                tau = np.abs(tau)
            return u_of_tau(self.ecc, tau)  # type: ignore [arg-type]

    def r_of_u(self, u: "Collection[float] | npt.ArrayLike") -> "npt.ArrayLike":
        r"""Give the radial r from u.

        $$ r = \frac{p}{u+1}\,. $$
        """
        return self.parameter / (np.asarray(u) + 1)

    def phi_of_u_tau(
        self,
        u: "Collection[float] | npt.ArrayLike",
        tau: "Collection[float] | npt.ArrayLike",
    ) -> "npt.ArrayLike":
        r"""Give the angular phi from u and tau.

        For $e = 0$,
        $$ \phi - \phi_0 = 2\pi \frac{\tau}{T_\tau}\,; $$
        For $e > 0$,
        $$ \cos(\phi - \phi_0) = \frac{u}{e}\,. $$
        """
        u, tau = np.asarray(u), np.asarray(tau)
        if self.ecc == 0:
            phi = 2 * math.pi * tau / self.period_in_tau
        else:
            if self.ecc < 1:
                shift = tau / self.period_in_tau
            else:
                shift = np.where(tau >= 0, 0, -np.pi)
            phi = acos_with_shift(u / self.ecc, shift)  # type: ignore [assignment]
        return phi + self.phi0

    def __call__(self, t: "Collection[float] | npt.ArrayLike") -> pd.DataFrame:
        """Give a DataFrame of tau, u, r and phi from t."""
        tau = self.tau(t)
        u = self.u_of_tau(tau)
        r = self.r_of_u(u)
        phi = self.phi_of_u_tau(u, tau)

        return pd.DataFrame({"t": t, "tau": tau, "u": u, "r": r, "phi": phi})<|MERGE_RESOLUTION|>--- conflicted
+++ resolved
@@ -125,21 +125,13 @@
         # abs_minimal_ene = alpha / 2 / parameter: numerically unstable
         abs_minimal_ene = abs(cls.minimal_ene(abs_angular_mom, system))
         ene = (ecc**2 - 1) * abs_minimal_ene
-<<<<<<< HEAD
-        fi = dict(
-            ene=ene,
-            angular_mom=abs_angular_mom if positive_angular_mom else -abs_angular_mom,
-        )
-        return cls(system, fi)
-=======
-        iom = {
+        fi = {
             "ene": ene,
             "angular_mom": (
                 abs_angular_mom if positive_angular_mom else -abs_angular_mom
             ),
         }
-        return cls(system, iom)
->>>>>>> e97350c8
+        return cls(system, fi)
 
     @staticmethod
     def minimal_ene(
