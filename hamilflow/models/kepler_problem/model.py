--- conflicted
+++ resolved
@@ -207,19 +207,12 @@
         return abs(self.mass * self.alpha**2 / self.angular_mom**3)
 
     def tau(self, t: "Collection[float] | npt.ArrayLike") -> "npt.ArrayLike":
-<<<<<<< HEAD
+        """Give the scaled time tau from t."""
         return (np.asarray(t) - self.t0) * self.t_to_tau_factor
-
-    def u_of_tau(self, tau: "Collection[float] | npt.ArrayLike") -> "npt.ArrayLike":
-        tau = np.asarray(tau)
-=======
-        """Give the scaled time tau from t."""
-        return (np.array(t, copy=False) - self.t0) * self.t_to_tau_factor
 
     def u_of_tau(self, tau: "Collection[float] | npt.ArrayLike") -> "npt.ArrayLike":
         """Give the convenient radial inverse u from tau."""
-        tau = np.array(tau, copy=False)
->>>>>>> 1947407d
+        tau = np.asarray(tau)
         if self.ecc == 0:
             return np.zeros(tau.shape)
         else:
@@ -232,24 +225,16 @@
             return u_of_tau(self.ecc, tau)  # type: ignore [arg-type]
 
     def r_of_u(self, u: "Collection[float] | npt.ArrayLike") -> "npt.ArrayLike":
-<<<<<<< HEAD
+        """Give the radial r from u."""
         return self.parameter / (np.asarray(u) + 1)
-=======
-        """Give the radial r from u."""
-        return self.parameter / (np.array(u, copy=False) + 1)
->>>>>>> 1947407d
 
     def phi_of_u_tau(
         self,
         u: "Collection[float] | npt.ArrayLike",
         tau: "Collection[float] | npt.ArrayLike",
     ) -> "npt.ArrayLike":
-<<<<<<< HEAD
+        """Give the angular phi from u and tau."""
         u, tau = np.asarray(u), np.asarray(tau)
-=======
-        """Give the angular phi from u and tau."""
-        u, tau = np.array(u, copy=False), np.array(tau, copy=False)
->>>>>>> 1947407d
         if self.ecc == 0:
             phi = 2 * math.pi * tau / self.period_in_tau
         else:
