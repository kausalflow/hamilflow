[tool.poetry]
name = "hamilflow"
version = "0.1.0"
description = "Dataset of simple physical systems."
authors = ["LM <hi@leima.is>", "cmp0xff <cmp0xff@gmail.com>"]
license = "MIT"
readme = "README.md"
packages = [{include = "hamilflow"}]


[tool.poetry.dependencies]
python = ">=3.10,<3.13"

# data
pandas = {version = "^2.2.2", extras = ["performance", "computation"]}
pydantic = "^2.6.1"

# numerics
numpy = "^1.26.3"
scipy = "^1.12.0"
numba = "^0.60.0"

# logging
loguru = "^0.7.2"

[tool.poetry.group.test.dependencies]
pytest = "*"
pytest-cov = "*"
pytest-xdist = "*"


[tool.poetry.group.docs.dependencies]
mkdocs-material = "^9.5.31"
mkdocs-autorefs = "^1.0.1"
mkdocstrings = {version = "^0.25.2", extras = ["python"]}
mkdocs-jupyter = "^0.24.8"
mkdocs = "^1.6.0"
jupytext = "^1.16.4"


[tool.poetry.group.tutorial.dependencies]
plotly = "^5.23.0"


[tool.poetry.group.dev.dependencies]
commitizen = "*"


[tool.commitizen]
name = "cz_conventional_commits"
tag_format = "$version"
version_scheme = "pep440"
version_provider = "poetry"
update_changelog_on_bump = true
major_version_zero = true
changelog_file = "docs/changelog.md"


[build-system]
requires = ["poetry-core"]
build-backend = "poetry.core.masonry.api"

<<<<<<< HEAD
[tool.jupytext]
formats = "ipynb,py:percent"
=======

[[tool.mypy.overrides]]
module = ["plotly.*", "scipy.*"]
ignore_missing_imports = true
>>>>>>> 788758b0
<|MERGE_RESOLUTION|>--- conflicted
+++ resolved
@@ -60,12 +60,10 @@
 requires = ["poetry-core"]
 build-backend = "poetry.core.masonry.api"
 
-<<<<<<< HEAD
 [tool.jupytext]
 formats = "ipynb,py:percent"
-=======
+
 
 [[tool.mypy.overrides]]
 module = ["plotly.*", "scipy.*"]
-ignore_missing_imports = true
->>>>>>> 788758b0
+ignore_missing_imports = true