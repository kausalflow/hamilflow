"""Tests for the Kepler dynamics module."""

from typing import TYPE_CHECKING

import numpy as np
import pytest
from numpy.testing import (
    assert_allclose,
    assert_approx_equal,
    assert_array_almost_equal,
)
from scipy.integrate import quad

from hamilflow.models.kepler_problem.dynamics import (
    _tau_of_1_plus_u_hyperbolic,
    _tau_of_e_minus_u_elliptic,
    _tau_of_e_minus_u_hyperbolic,
    _tau_of_e_plus_u_elliptic,
    _tau_of_u_exact_elliptic,
    _tau_of_u_exact_hyperbolic,
    tau_of_u_prime,
)

if TYPE_CHECKING:
    from typing import Callable

    from numpy import typing as npt

_EPS_SQRT = 1e-16


@pytest.mark.usefixtures("ecc", "u_s", "tau_of_u")
class TestTauOfU:
    """Tests for calculating tau from u."""

    def test_const(
        self,
        ecc: float,
        tau_of_u: "Callable[[float, npt.ArrayLike], npt.ArrayLike]",
    ) -> None:
<<<<<<< HEAD
        # There are dividends sqrt(e**2 - u**2) and (u + 1),
        # hence u cannot be too close to +e / -e / -1
        res = np.asarray(tau_of_u(ecc, ecc * (1 - _EPS_SQRT)))
=======
        """Test that tau at u = ecc should be 0.

        There are dividends sqrt(e**2 - u**2) and (u + 1),
        hence u cannot be too close to +e / -e / -1.
        """
        res = np.array(tau_of_u(ecc, ecc * (1 - _EPS_SQRT)), copy=False)
>>>>>>> 1947407d
        desired = np.full(res.shape, _EPS_SQRT)
        assert_array_almost_equal(desired, res)

    def test_tau_of_u(
        self,
        ecc: float,
        u_s: "npt.ArrayLike",
        tau_of_u: "Callable[[float, npt.ArrayLike], npt.ArrayLike]",
    ) -> None:
        """Test that tau from u is consistent with the integral from its first derivative.

        The integral constant has been tested in another test.
        """

        def integrand(u: "npt.ArrayLike") -> "npt.ArrayLike":
            return tau_of_u_prime(ecc, u)

        u_s = np.asarray(u_s).reshape(-1)
        rets = [quad(integrand, ecc, u) for u in u_s]
        integrals = np.array([ret[0] for ret in rets])
        assert_allclose(integrals, np.asarray(tau_of_u(ecc, u_s)))

    @pytest.fixture()
    def exact_and_approx_tau_s(
        self,
        ecc: float,
    ) -> "tuple[Callable[[float, npt.NDArray[np.float64]], npt.NDArray[np.float64]], Callable[[float, npt.NDArray[np.float64]], npt.NDArray[np.float64]], Callable[[float, npt.NDArray[np.float64]], npt.NDArray[np.float64]]]":
        """Give approximate and exact solutions for the elliptic and hyperbolic cases.

        The exact solutions have removable singularities at the boundary of domain,
        hence approximate solutions are needed.
        """
        if ecc == 1 or ecc == 0:
            c = "Parabolic" if ecc else "Circular"
            pytest.skip(f"{c} case is exact")
        elif 0 < ecc < 1:
            return (
                _tau_of_u_exact_elliptic,
                _tau_of_e_plus_u_elliptic,
                _tau_of_e_minus_u_elliptic,
            )
        elif ecc > 1:
            return (
                _tau_of_u_exact_hyperbolic,
                _tau_of_1_plus_u_hyperbolic,
                _tau_of_e_minus_u_hyperbolic,
            )
        else:
            raise ValueError(f"Expect ecc >= 0, got {ecc}")

    @pytest.mark.parametrize("epsilon", [1e-7])
    def test_expansion(
        self,
        ecc: float,
        epsilon: float,
        exact_and_approx_tau_s: "tuple[Callable[[float, npt.NDArray[np.float64]], npt.NDArray[np.float64]], Callable[[float, npt.NDArray[np.float64]], npt.NDArray[np.float64]], Callable[[float, npt.NDArray[np.float64]], npt.NDArray[np.float64]]]",
    ) -> None:
        """Test that the approximate solutions near the booundary of domain are close to the exact solution.

        The exact solutions have removable singularities at the boundary of domain,
        hence approximate solutions are needed.
        """
        if ecc == 0.0 or ecc == 1.0:
            pytest.skip(f"Test applies to ecc > 0, ecc != 1, got {ecc}")
        factor = 1 - epsilon
        f, g_s = exact_and_approx_tau_s[0], exact_and_approx_tau_s[1:]
        for u, g in zip((max(-1, -ecc) * factor, ecc * factor), g_s):
            u_s = np.asarray(u)
            desired, actual = f(ecc, u_s), g(ecc, u_s)
            if not np.isinf(desired):
                assert_approx_equal(actual, desired, err_msg=f"ecc={ecc}, u={u_s}")<|MERGE_RESOLUTION|>--- conflicted
+++ resolved
@@ -38,18 +38,12 @@
         ecc: float,
         tau_of_u: "Callable[[float, npt.ArrayLike], npt.ArrayLike]",
     ) -> None:
-<<<<<<< HEAD
-        # There are dividends sqrt(e**2 - u**2) and (u + 1),
-        # hence u cannot be too close to +e / -e / -1
-        res = np.asarray(tau_of_u(ecc, ecc * (1 - _EPS_SQRT)))
-=======
         """Test that tau at u = ecc should be 0.
 
         There are dividends sqrt(e**2 - u**2) and (u + 1),
         hence u cannot be too close to +e / -e / -1.
         """
-        res = np.array(tau_of_u(ecc, ecc * (1 - _EPS_SQRT)), copy=False)
->>>>>>> 1947407d
+        res = np.asarray(tau_of_u(ecc, ecc * (1 - _EPS_SQRT)))
         desired = np.full(res.shape, _EPS_SQRT)
         assert_array_almost_equal(desired, res)
 
