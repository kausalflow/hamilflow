--- conflicted
+++ resolved
@@ -36,12 +36,8 @@
         u_s: "npt.ArrayLike",
         tau_of_u: "Callable[[float, npt.ArrayLike], npt.ArrayLike]",
     ) -> None:
-<<<<<<< HEAD
+        """Test numeric evaluation of u from tau."""
         u_s = np.asarray(u_s)
-=======
-        """Test numeric evaluation of u from tau."""
-        u_s = np.array(u_s, copy=False)
->>>>>>> 1947407d
         tau = tau_of_u(ecc, u_s)
         actual = u_of_tau(ecc, tau, method)
         assert_array_almost_equal(u_s, actual)